import FileSystemUtilities from "../FileSystemUtilities";
import NpmUtilities from "../NpmUtilities";
import PackageUtilities from "../PackageUtilities";
import Command from "../Command";
import async from "async";
import find from "lodash.find";
import path from "path";

export default class BootstrapCommand extends Command {
  initialize(callback) {
    this.configFlags = this.repository.bootstrapConfig;
    callback(null, true);
  }

  execute(callback) {
    this.bootstrapPackages((err) => {
      if (err) {
        callback(err);
      } else {
        this.logger.success(`Successfully bootstrapped ${this.filteredPackages.length} packages.`);
        callback(null, true);
      }
    });
  }

  /**
   * Bootstrap packages
   * @param {Function} callback
   */
  bootstrapPackages(callback) {
<<<<<<< HEAD
    this.filteredPackages = this.getPackages();
=======
    this.filteredGraph = PackageUtilities.getPackageGraph(this.filteredPackages);
>>>>>>> 2db4adc1
    this.logger.info(`Bootstrapping ${this.filteredPackages.length} packages`);
    this.batchedPackages = this.flags.toposort
      ? PackageUtilities.topologicallyBatchPackages(this.filteredPackages, this.logger)
      : [ this.filteredPackages ];
    async.series([
      // preinstall bootstrapped packages
      (cb) => this.preinstallPackages(cb),
      // install external dependencies
      (cb) => this.installExternalDependencies(cb),
      // symlink packages and their binaries
      (cb) => this.symlinkPackages(cb),
      // postinstall bootstrapped packages
      (cb) => this.postinstallPackages(cb),
      // prepublish bootstrapped packages
      (cb) => this.prepublishPackages(cb)
    ], callback);
  }


  runScriptInPackages(scriptName, callback) {
    this.progressBar.init(this.filteredPackages.length);

    PackageUtilities.runParallelBatches(this.batchedPackages, (pkg) => (done) => {
      pkg.runScript(scriptName, (err) => {
        this.progressBar.tick(pkg.name);
        done(err);
      });
    }, this.concurrency, (err) => {
      this.progressBar.terminate();
      callback(err);
    });
  }

  /**
   * Run the "preinstall" NPM script in all bootstrapped packages
   * @param callback
   */
  preinstallPackages(callback) {
    this.logger.info("Preinstalling packages");
    this.runScriptInPackages("preinstall", callback);
  }

  /**
   * Run the "postinstall" NPM script in all bootstrapped packages
   * @param callback
   */
  postinstallPackages(callback) {
    this.logger.info("Postinstalling packages");
    this.runScriptInPackages("postinstall", callback);
  }

  /**
   * Run the "prepublish" NPM script in all bootstrapped packages
   * @param callback
   */
  prepublishPackages(callback) {
    this.logger.info("Prepublishing packages");
    this.runScriptInPackages("prepublish", callback);
  }

  /**
   * Create a symlink to a dependency's binary in the node_modules/.bin folder
   * @param {String} src
   * @param {String} dest
   * @param {String} name
   * @param {String|Object} bin
   * @param {Function} callback
   */
  createBinaryLink(src, dest, name, bin, callback) {
    const destBinFolder = path.join(dest, ".bin");
    // The `bin` in a package.json may be either a string or an object.
    // Normalize to an object.
    const bins = typeof bin === "string"
      ? { [name]: bin }
      : bin;
    const srcBinFiles = [];
    const destBinFiles = [];
    Object.keys(bins).forEach((name) => {
      srcBinFiles.push(path.join(src, bins[name]));
      destBinFiles.push(path.join(destBinFolder, name));
    });
    // make sure when have a destination folder (node_modules/.bin)
    const actions = [(cb) => FileSystemUtilities.mkdirp(destBinFolder, cb)];
    // symlink each binary
    srcBinFiles.forEach((binFile, idx) => {
      actions.push((cb) => FileSystemUtilities.symlink(binFile, destBinFiles[idx], "exec", cb));
    });
    async.series(actions, callback);
  }

  /**
   * Install external dependencies for all packages
   * @param {Function} callback
   */
  installExternalDependencies(callback) {
    this.logger.info("Installing external dependencies");
    this.progressBar.init(this.filteredPackages.length);
    const actions = [];
    this.filteredPackages.forEach((pkg) => {
      const allDependencies = pkg.allDependencies;
      const externalPackages = Object.keys(allDependencies)
        .filter((dependency) => {
          const match = find(this.packages, (pkg) => {
            return pkg.name === dependency;
          });
          return !(match && pkg.hasMatchingDependency(match));
        })
        .filter((dependency) => !pkg.hasDependencyInstalled(dependency))
        .map((dependency) => dependency + "@" + allDependencies[dependency]);
      if (externalPackages.length) {
        actions.push((cb) => NpmUtilities.installInDir(pkg.location, externalPackages, (err) => {
          this.progressBar.tick(pkg.name);
          cb(err);
        }));
      }
    });
    async.parallelLimit(actions, this.concurrency, (err) => {
      this.progressBar.terminate();
      callback(err);
    });
  }

  /**
   * Symlink all packages to the packages/node_modules directory
   * Symlink package binaries to dependent packages' node_modules/.bin directory
   * @param {Function} callback
   */
  symlinkPackages(callback) {
    this.logger.info("Symlinking packages and binaries");
    this.progressBar.init(this.filteredPackages.length);
    const actions = [];
    this.filteredPackages.forEach((filteredPackage) => {
      // actions to run for this package
      const packageActions = [];
      Object.keys(filteredPackage.allDependencies)
        // filter out external dependencies and incompatible packages
        .filter((dependency) => {
          const match = this.packageGraph.get(dependency);
          return match && filteredPackage.hasMatchingDependency(match.package);
        })
        .forEach((dependency) => {
          // get Package of dependency
          const dependencyPackage = this.packageGraph.get(dependency).package;
          // get path to dependency and its scope
          const { location: dependencyLocation } = dependencyPackage;
          const dependencyPackageJsonLocation = path.join(dependencyLocation, "package.json");
          // ignore dependencies without a package.json file
          if (!FileSystemUtilities.existsSync(dependencyPackageJsonLocation)) {
            this.logger.error(
              `Unable to find package.json for ${dependency} dependency of ${filteredPackage.name},  ` +
              "Skipping..."
            );
          } else {
            // get the destination directory name of the dependency
            const pkgDependencyLocation = path.join(filteredPackage.nodeModulesLocation, dependencyPackage.name);
            // check if dependency is already installed
            if (FileSystemUtilities.existsSync(pkgDependencyLocation)) {
              const isDepSymlink = FileSystemUtilities.isSymlink(pkgDependencyLocation);
              // installed dependency is a symlink pointing to a different location
              if (isDepSymlink !== false && isDepSymlink !== dependencyLocation) {
                this.logger.warn(
                  `Symlink already exists for ${dependency} dependency of ${filteredPackage.name}, ` +
                  "but links to different location. Replacing with updated symlink..."
                );
              // installed dependency is not a symlink
              } else if (isDepSymlink === false) {
                this.logger.warn(
                  `${dependency} is already installed for ${filteredPackage.name}. ` +
                  "Replacing with symlink..."
                );
                // remove installed dependency
                packageActions.push((cb) => FileSystemUtilities.rimraf(pkgDependencyLocation, cb));
              }
            }
            // ensure destination path
            packageActions.push((cb) => FileSystemUtilities.mkdirp(
              pkgDependencyLocation.split(path.sep).slice(0, -1).join(path.sep), cb
            ));
            // create package symlink
            packageActions.push((cb) => FileSystemUtilities.symlink(
              dependencyLocation, pkgDependencyLocation, "junction", cb
            ));
            const dependencyPackageJson = require(dependencyPackageJsonLocation);
            if (dependencyPackageJson.bin) {
              const destFolder = filteredPackage.nodeModulesLocation;
              packageActions.push((cb) => {
                this.createBinaryLink(dependencyLocation, destFolder, dependency, dependencyPackageJson.bin, cb);
              });
            }
          }
        });
      actions.push((cb) => {
        async.series(packageActions, (err) => {
          this.progressBar.tick(filteredPackage.name);
          cb(err);
        });
      });
    });
    async.series(actions, (err) => {
      this.progressBar.terminate();
      callback(err);
    });
  }
}<|MERGE_RESOLUTION|>--- conflicted
+++ resolved
@@ -28,11 +28,6 @@
    * @param {Function} callback
    */
   bootstrapPackages(callback) {
-<<<<<<< HEAD
-    this.filteredPackages = this.getPackages();
-=======
-    this.filteredGraph = PackageUtilities.getPackageGraph(this.filteredPackages);
->>>>>>> 2db4adc1
     this.logger.info(`Bootstrapping ${this.filteredPackages.length} packages`);
     this.batchedPackages = this.flags.toposort
       ? PackageUtilities.topologicallyBatchPackages(this.filteredPackages, this.logger)
