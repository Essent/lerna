import ChildProcessUtilities from "../ChildProcessUtilities";
import Command from "../Command";
import async from "async";

export default class ExecCommand extends Command {
  initialize(callback) {
    this.command = this.input[0];
    this.args = this.input.slice(1);

    if (!this.command) {
      callback(new Error("You must specify which command to run."));
      return;
    }

<<<<<<< HEAD
    if (this.flags.scope) {
      this.logger.info(`Scoping to packages that match '${this.flags.scope}'`);
      try {
        this.packages = PackageUtilities.filterPackages(this.packages, this.flags.scope);
      } catch (err) {
        callback(err);
        return;
      }
    } else if (this.flags.ignore) {
      this.logger.info(`Ignoring packages that match ${this.flags.ignore}`);
      try {
        this.packages = PackageUtilities.filterPackages(this.packages, this.flags.ignore, true);
      } catch (err) {
        callback(err);
        return;
      }
    }

    this.batchedPackages = this.flags.toposort
      ? PackageUtilities.topologicallyBatchPackages(this.packages, this.logger)
      : [ this.packages ];

=======
>>>>>>> 2db4adc1
    callback(null, true);
  }

  execute(callback) {
<<<<<<< HEAD
    PackageUtilities.runParallelBatches(this.batchedPackages, (pkg) => (done) => {
      this.runCommandInPackage(pkg, done);
    }, this.concurrency, callback);
=======
    async.parallelLimit(this.filteredPackages.map((pkg) => (cb) => {
      this.runCommandInPackage(pkg, cb);
    }), this.concurrency, callback);
>>>>>>> 2db4adc1
  }

  runCommandInPackage(pkg, callback) {
    ChildProcessUtilities.spawn(this.command, this.args, {
      cwd: pkg.location,
      env: process.env
    }, (code) => {
      if (code) {
        this.logger.error(`Errored while running command '${this.command}' ` +
                          `with arguments '${this.args.join(" ")}' in '${pkg.name}'`);
      }
      callback(code);
    });
  }
}<|MERGE_RESOLUTION|>--- conflicted
+++ resolved
@@ -12,44 +12,17 @@
       return;
     }
 
-<<<<<<< HEAD
-    if (this.flags.scope) {
-      this.logger.info(`Scoping to packages that match '${this.flags.scope}'`);
-      try {
-        this.packages = PackageUtilities.filterPackages(this.packages, this.flags.scope);
-      } catch (err) {
-        callback(err);
-        return;
-      }
-    } else if (this.flags.ignore) {
-      this.logger.info(`Ignoring packages that match ${this.flags.ignore}`);
-      try {
-        this.packages = PackageUtilities.filterPackages(this.packages, this.flags.ignore, true);
-      } catch (err) {
-        callback(err);
-        return;
-      }
-    }
+    this.batchedPackages = this.flags.toposort
+      ? PackageUtilities.topologicallyBatchPackages(this.filteredPackages, this.logger)
+      : [ this.filteredPackages ];
 
-    this.batchedPackages = this.flags.toposort
-      ? PackageUtilities.topologicallyBatchPackages(this.packages, this.logger)
-      : [ this.packages ];
-
-=======
->>>>>>> 2db4adc1
     callback(null, true);
   }
 
   execute(callback) {
-<<<<<<< HEAD
     PackageUtilities.runParallelBatches(this.batchedPackages, (pkg) => (done) => {
       this.runCommandInPackage(pkg, done);
     }, this.concurrency, callback);
-=======
-    async.parallelLimit(this.filteredPackages.map((pkg) => (cb) => {
-      this.runCommandInPackage(pkg, cb);
-    }), this.concurrency, callback);
->>>>>>> 2db4adc1
   }
 
   runCommandInPackage(pkg, callback) {
